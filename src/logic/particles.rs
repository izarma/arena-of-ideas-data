--- conflicted
+++ resolved
@@ -10,7 +10,6 @@
             particle.time_left -= self.delta_time;
             let parent = particle
                 .parent
-<<<<<<< HEAD
                 .and_then(|parent| self.model.units.get(&parent));
             let partner = particle
                 .partner
@@ -20,30 +19,23 @@
                 RenderConfig::Shader { parameters, .. } => {
                     if let Some(parent) = parent {
                         if particle.follow {
-                            particle.position = parent.position;
+                            particle.position = parent.position.to_world();
                         }
 
                         parameters.0.extend(HashMap::from([(
                             "u_parent_position".to_string(),
-                            ShaderParameter::Vec2(parent.position.map(|x| x.as_f32())),
+                            ShaderParameter::Vec2(parent.position.to_world().map(|x| x.as_f32())),
                         )]));
                     }
                     if let Some(partner) = partner {
                         parameters.0.extend(HashMap::from([(
                             "u_partner_position".to_string(),
-                            ShaderParameter::Vec2(partner.position.map(|x| x.as_f32())),
+                            ShaderParameter::Vec2(partner.position.to_world().map(|x| x.as_f32())),
                         )]));
                     }
                 }
                 _ => {}
             };
-=======
-                .and_then(|parent| self.model.units.get(&parent))
-                .map(|unit| unit.position);
-            if let Some(parent) = parent {
-                particle.position = parent.to_world();
-            }
->>>>>>> fbcfec10
         }
         self.model
             .particles
