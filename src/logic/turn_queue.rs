use super::*;

impl Logic {
    pub fn process_turn(&mut self) {
        if self.model.current_tick.visual_timer > Time::new(0.0)
            || self.model.lives <= 0
            || self.model.transition
            || !self.effects.is_empty()
        {
            return;
        }
        match self.model.current_tick.turn_state {
            TurnState::None => {
                self.model.current_tick.player = self
                    .model
                    .units
                    .iter()
                    .find(|unit| unit.position.side == Faction::Player && unit.position.x == 0)
                    .expect("Cant find player unit")
                    .id;

                self.model.current_tick.enemy = self
                    .model
                    .units
                    .iter()
                    .find(|unit| unit.position.side == Faction::Enemy && unit.position.x == 0)
                    .expect("Cant find player unit")
                    .id;
                self.model.current_tick.turn_state = TurnState::PreTurn;
                self.model.current_tick.visual_timer += Time::new(UNIT_SWITCH_TIME);
            } 
            TurnState::PreTurn => {
                self.model.current_tick.turn_state = TurnState::Turn;
                self.model.current_tick.visual_timer += Time::new(UNIT_PRE_TURN_TIME);
                self.process_units(Self::process_unit_statuses);
            }
            TurnState::Turn => {
<<<<<<< HEAD
                self.process_units(Self::process_modifiers);
                let player = self
                    .model
                    .units
                    .remove(&self.model.current_tick.player)
                    .expect("Cant find player unit");
                let enemy = self
                    .model
                    .units
                    .remove(&self.model.current_tick.enemy)
                    .expect("Cant find enemy unit");
=======
                self.model.units.insert(unit.clone());
                let modifier_targets = self.collect_modifier_targets(&unit);
                self.model.units.remove(&unit.id);
                self.process_modifiers(&mut unit, &modifier_targets);
                unit.modifier_targets = modifier_targets;
                self.process_unit_targeting(&mut unit);

                match &mut unit.action_state {
                    ActionState::Start { target } => {
                        if unit
                            .flags
                            .iter()
                            .any(|flag| matches!(flag, UnitStatFlag::ActionUnable))
                        {
                            return;
                        }
                        if let Some(target) = self.model.units.get(target) {
                            let mut effect = unit.action.effect.clone();
                            for (effect, vars, status_id, status_color) in
                                unit.all_statuses.iter().flat_map(|status| {
                                    status
                                        .trigger(|trigger| matches!(trigger, StatusTrigger::Action))
                                })
                            {
                                self.effects.push_back(QueuedEffect {
                                    effect,
                                    context: EffectContext {
                                        caster: Some(unit.id),
                                        from: Some(unit.id),
                                        target: Some(target.id),
                                        vars,
                                        status_id: Some(status_id),
                                        color: Some(status_color),
                                    },
                                });
                            }
                            self.effects.push_back(QueuedEffect {
                                effect,
                                context: EffectContext {
                                    caster: Some(unit.id),
                                    from: Some(unit.id),
                                    target: Some(target.id),
                                    vars: default(),
                                    status_id: None,
                                    color: None,
                                },
                            });
                        }
                        unit.last_action_time = self.model.time;
                        match unit.faction {
                            Faction::Player => self.model.last_player_action_time = self.model.time,
                            Faction::Enemy => self.model.last_enemy_action_time = self.model.time,
                        }
                        unit.action_state = ActionState::Cooldown { time: 0 };
                        // self.model.current_tick.visual_timer += Time::new(UNIT_TURN_TIME);
                    }
                    ActionState::Cooldown { time } => {
                        for (effect, vars, status_id, status_color) in
                            unit.all_statuses.iter().flat_map(|status| {
                                status.trigger(|trigger| {
                                    matches!(trigger, StatusTrigger::CooldownTick)
                                })
                            })
                        {
                            self.effects.push_back(QueuedEffect {
                                effect,
                                context: EffectContext {
                                    caster: Some(unit.id),
                                    from: Some(unit.id),
                                    target: Some(unit.id),
                                    vars,
                                    status_id: Some(status_id),
                                    color: Some(status_color),
                                },
                            });
                        }
                    }
                    _ => {}
                }
                self.tick_unit_cooldowns(&mut unit);
>>>>>>> bd51dfcb

                self.process_action(&player, &enemy);
                self.process_action(&enemy, &player);
                self.model.units.insert(player);
                self.model.units.insert(enemy);
                self.model.current_tick.visual_timer += Time::new(UNIT_TURN_TIME);
                self.model.current_tick.turn_state = TurnState::None;
            }
        }
    }

    fn process_action(&mut self, unit: &Unit, target: &Unit) {
        if unit
            .flags
            .iter()
            .any(|flag| matches!(flag, UnitStatFlag::ActionUnable))
        {
            return;
        }

        let mut effect = unit.action.effect.clone();
        for (effect, vars, status_id, status_color) in unit
            .all_statuses
            .iter()
            .flat_map(|status| status.trigger(|trigger| matches!(trigger, StatusTrigger::Action)))
        {
            self.effects.push_front(QueuedEffect {
                effect,
                context: EffectContext {
                    caster: Some(unit.id),
                    from: Some(unit.id),
                    target: Some(target.id),
                    vars,
                    status_id: Some(status_id),
                    color: Some(status_color),
                },
            });
        }
        self.effects.push_back(QueuedEffect {
            effect,
            context: EffectContext {
                caster: Some(unit.id),
                from: Some(unit.id),
                target: Some(target.id),
                vars: default(),
                status_id: None,
                color: None,
            },
        });
        match unit.faction {
            Faction::Player => self.model.render_model.last_player_action_time = self.model.time,
            Faction::Enemy => self.model.render_model.last_enemy_action_time = self.model.time,
        }
    }
}<|MERGE_RESOLUTION|>--- conflicted
+++ resolved
@@ -35,7 +35,6 @@
                 self.process_units(Self::process_unit_statuses);
             }
             TurnState::Turn => {
-<<<<<<< HEAD
                 self.process_units(Self::process_modifiers);
                 let player = self
                     .model
@@ -47,88 +46,6 @@
                     .units
                     .remove(&self.model.current_tick.enemy)
                     .expect("Cant find enemy unit");
-=======
-                self.model.units.insert(unit.clone());
-                let modifier_targets = self.collect_modifier_targets(&unit);
-                self.model.units.remove(&unit.id);
-                self.process_modifiers(&mut unit, &modifier_targets);
-                unit.modifier_targets = modifier_targets;
-                self.process_unit_targeting(&mut unit);
-
-                match &mut unit.action_state {
-                    ActionState::Start { target } => {
-                        if unit
-                            .flags
-                            .iter()
-                            .any(|flag| matches!(flag, UnitStatFlag::ActionUnable))
-                        {
-                            return;
-                        }
-                        if let Some(target) = self.model.units.get(target) {
-                            let mut effect = unit.action.effect.clone();
-                            for (effect, vars, status_id, status_color) in
-                                unit.all_statuses.iter().flat_map(|status| {
-                                    status
-                                        .trigger(|trigger| matches!(trigger, StatusTrigger::Action))
-                                })
-                            {
-                                self.effects.push_back(QueuedEffect {
-                                    effect,
-                                    context: EffectContext {
-                                        caster: Some(unit.id),
-                                        from: Some(unit.id),
-                                        target: Some(target.id),
-                                        vars,
-                                        status_id: Some(status_id),
-                                        color: Some(status_color),
-                                    },
-                                });
-                            }
-                            self.effects.push_back(QueuedEffect {
-                                effect,
-                                context: EffectContext {
-                                    caster: Some(unit.id),
-                                    from: Some(unit.id),
-                                    target: Some(target.id),
-                                    vars: default(),
-                                    status_id: None,
-                                    color: None,
-                                },
-                            });
-                        }
-                        unit.last_action_time = self.model.time;
-                        match unit.faction {
-                            Faction::Player => self.model.last_player_action_time = self.model.time,
-                            Faction::Enemy => self.model.last_enemy_action_time = self.model.time,
-                        }
-                        unit.action_state = ActionState::Cooldown { time: 0 };
-                        // self.model.current_tick.visual_timer += Time::new(UNIT_TURN_TIME);
-                    }
-                    ActionState::Cooldown { time } => {
-                        for (effect, vars, status_id, status_color) in
-                            unit.all_statuses.iter().flat_map(|status| {
-                                status.trigger(|trigger| {
-                                    matches!(trigger, StatusTrigger::CooldownTick)
-                                })
-                            })
-                        {
-                            self.effects.push_back(QueuedEffect {
-                                effect,
-                                context: EffectContext {
-                                    caster: Some(unit.id),
-                                    from: Some(unit.id),
-                                    target: Some(unit.id),
-                                    vars,
-                                    status_id: Some(status_id),
-                                    color: Some(status_color),
-                                },
-                            });
-                        }
-                    }
-                    _ => {}
-                }
-                self.tick_unit_cooldowns(&mut unit);
->>>>>>> bd51dfcb
 
                 self.process_action(&player, &enemy);
                 self.process_action(&enemy, &player);
