--- conflicted
+++ resolved
@@ -26,10 +26,6 @@
             game_time: 0.0,
         }
     }
-<<<<<<< HEAD
-}
-
-impl Model {
     pub fn get_who(&self, who: Who, context: &EffectContext) -> &Unit {
         let who_id = context.get_id(who);
         self.units
@@ -142,6 +138,4 @@
     fn fmt(&self, f: &mut fmt::Formatter) -> fmt::Result {
         write!(f, "{:?}", self)
     }
-=======
->>>>>>> f7ec1bcc
 }