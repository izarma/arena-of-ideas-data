use super::*;

#[derive(Debug, Serialize, Deserialize, Clone)]
#[serde(deny_unknown_fields)]
pub struct VisualEffect {
    pub duration: Time,
    #[serde(default = "default_delay")]
    pub delay: Time,
    #[serde(default = "default_parent")]
    pub parent: Who,
    #[serde(default = "default_partner")]
    pub partner: Who,
    #[serde(default = "default_follow")]
    pub follow: bool,
    pub radius: R32,
    #[serde(rename = "render")]
    pub render_config: RenderConfig,
}

fn default_delay() -> Time {
    Time::new(0.0)
}

fn default_follow() -> bool {
    false
}

fn default_parent() -> Who {
    Who::Target
}

fn default_partner() -> Who {
    Who::Caster
}

impl EffectContainer for VisualEffect {
    fn walk_effects_mut(&mut self, f: &mut dyn FnMut(&mut Effect)) {}
}

impl EffectImpl for VisualEffect {
    fn process(self: Box<Self>, context: EffectContext, logic: &mut logic::Logic) {
        let effect = *self;

        let parent = context.get(effect.parent);
        let position = parent
            .and_then(|parent| logic.model.units.get(&parent))
            .map(|unit| unit.position)
            .expect("Parent not found");
        let partner = context.get(effect.partner);

        logic.model.particles.insert(Particle {
            id: logic.model.next_id,
            radius: effect.radius,
            duration: effect.duration,
            delay: effect.delay,
            time_left: effect.duration,
            render_config: effect.render_config,
            parent,
<<<<<<< HEAD
            partner,
            position,
            follow: effect.follow,
=======
            position: position.to_world(),
>>>>>>> fbcfec10
        });
        logic.model.next_id += 1;
    }
}<|MERGE_RESOLUTION|>--- conflicted
+++ resolved
@@ -56,13 +56,9 @@
             time_left: effect.duration,
             render_config: effect.render_config,
             parent,
-<<<<<<< HEAD
             partner,
-            position,
+            position: position.to_world(),
             follow: effect.follow,
-=======
-            position: position.to_world(),
->>>>>>> fbcfec10
         });
         logic.model.next_id += 1;
     }
