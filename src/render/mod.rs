--- conflicted
+++ resolved
@@ -128,506 +128,4 @@
             );
         }
     }
-<<<<<<< HEAD
-
-    fn draw_unit(
-        &self,
-        unit: &Unit,
-        template: &UnitTemplate,
-        model: &Model,
-        game_time: f32,
-        framebuffer: &mut ugli::Framebuffer,
-    ) {
-        self.unit_render.draw_unit(
-            unit,
-            template,
-            Some(model),
-            game_time,
-            &self.camera,
-            framebuffer,
-        );
-    }
-
-    fn draw_particle(
-        &self,
-        particle: &Particle,
-        render_mode: &RenderMode,
-        game_time: f32,
-        framebuffer: &mut ugli::Framebuffer,
-    ) {
-        match render_mode {
-            RenderMode::Circle { color } => {
-                self.geng.draw_2d(
-                    framebuffer,
-                    &self.camera,
-                    &draw_2d::Ellipse::circle(
-                        particle.position.map(|x| x.as_f32()),
-                        particle.radius.as_f32(),
-                        *color,
-                    ),
-                );
-            }
-            RenderMode::Texture { texture } => {
-                self.geng.draw_2d(
-                    framebuffer,
-                    &self.camera,
-                    &draw_2d::TexturedQuad::unit(&**texture)
-                        .scale_uniform(particle.radius.as_f32())
-                        .translate(particle.position.map(|x| x.as_f32())),
-                );
-            }
-            RenderMode::Shader {
-                program,
-                parameters,
-                vertices,
-                instances,
-            } => {
-                let vert_count = *vertices;
-                let mut vertices = vec![draw_2d::Vertex {
-                    a_pos: vec2(-1.0, -1.0),
-                }];
-                for i in 0..vert_count {
-                    vertices.push(draw_2d::Vertex {
-                        a_pos: vec2((i as f32 / vert_count as f32) * 2.0 - 1.0, 1.0),
-                    });
-                    vertices.push(draw_2d::Vertex {
-                        a_pos: vec2(((i + 1) as f32 / vert_count as f32) * 2.0 - 1.0, -1.0),
-                    });
-                }
-
-                vertices.push(draw_2d::Vertex {
-                    a_pos: vec2(1.0, 1.0),
-                });
-
-                let mut instances_arr: ugli::VertexBuffer<Instance> =
-                    ugli::VertexBuffer::new_dynamic(self.geng.ugli(), Vec::new());
-                instances_arr.resize(*instances, Instance {});
-                let quad = ugli::VertexBuffer::new_dynamic(self.geng.ugli(), vertices);
-                let framebuffer_size = framebuffer.size();
-                ugli::draw(
-                    framebuffer,
-                    program,
-                    ugli::DrawMode::TriangleStrip,
-                    ugli::instanced(&quad, &instances_arr),
-                    (
-                        ugli::uniforms! {
-                            u_time: game_time,
-                            u_unit_position: particle.position.map(|x| x.as_f32()),
-                            u_unit_radius: particle.radius.as_f32(),
-                            u_spawn: (particle.time_left / particle.duration).as_f32(),
-                            u_action: 0.0,
-                            u_clan_color_1: Color::WHITE,
-                            u_clan_color_2: Color::WHITE,
-                            u_clan_color_3: Color::WHITE,
-                            u_clan_count: 0,
-                        },
-                        geng::camera2d_uniforms(&self.camera, framebuffer_size.map(|x| x as f32)),
-                        parameters,
-                    ),
-                    ugli::DrawParameters {
-                        blend_mode: Some(default()),
-                        ..default()
-                    },
-                );
-            }
-        }
-    }
-
-    fn draw_projectile(
-        &self,
-        projectile: &Projectile,
-        render_mode: &RenderMode,
-        game_time: f32,
-        framebuffer: &mut ugli::Framebuffer,
-    ) {
-        const RADIUS: f32 = 0.35;
-        match render_mode {
-            RenderMode::Circle { color } => {
-                self.geng.draw_2d(
-                    framebuffer,
-                    &self.camera,
-                    &draw_2d::Ellipse::circle(
-                        projectile.position.map(|x| x.as_f32()),
-                        RADIUS,
-                        *color,
-                    ),
-                );
-            }
-            RenderMode::Texture { texture } => {
-                self.geng.draw_2d(
-                    framebuffer,
-                    &self.camera,
-                    &draw_2d::TexturedQuad::unit(&**texture)
-                        .scale_uniform(RADIUS)
-                        .translate(projectile.position.map(|x| x.as_f32())),
-                );
-            }
-            RenderMode::Shader {
-                program,
-                parameters,
-                vertices,
-                ..
-            } => {
-                let quad = ugli::VertexBuffer::new_dynamic(
-                    self.geng.ugli(),
-                    vec![
-                        draw_2d::Vertex {
-                            a_pos: vec2(-1.0, -1.0),
-                        },
-                        draw_2d::Vertex {
-                            a_pos: vec2(1.0, -1.0),
-                        },
-                        draw_2d::Vertex {
-                            a_pos: vec2(1.0, 1.0),
-                        },
-                        draw_2d::Vertex {
-                            a_pos: vec2(-1.0, 1.0),
-                        },
-                    ],
-                );
-                let framebuffer_size = framebuffer.size();
-                let model_matrix = Mat3::translate(projectile.position.map(|x| x.as_f32()))
-                    * Mat3::scale_uniform(RADIUS);
-                let velocity = ((projectile.target_position - projectile.position)
-                    .normalize_or_zero()
-                    * projectile.speed)
-                    .map(|x| x.as_f32());
-
-                ugli::draw(
-                    framebuffer,
-                    program,
-                    ugli::DrawMode::TriangleFan,
-                    &quad,
-                    (
-                        ugli::uniforms! {
-                            u_time: game_time,
-                            u_unit_position: projectile.position.map(|x| x.as_f32()),
-                            u_unit_radius: RADIUS,
-                            u_velocity: velocity,
-                        },
-                        geng::camera2d_uniforms(&self.camera, framebuffer_size.map(|x| x as f32)),
-                        parameters,
-                    ),
-                    ugli::DrawParameters {
-                        blend_mode: Some(default()),
-                        ..default()
-                    },
-                );
-            }
-        }
-    }
-
-    fn draw_field(
-        &self,
-        shader_render: &ShaderConfig,
-        game_time: f32,
-        framebuffer: &mut ugli::Framebuffer,
-    ) {
-        let quad = ugli::VertexBuffer::new_dynamic(
-            self.geng.ugli(),
-            vec![
-                draw_2d::Vertex {
-                    a_pos: vec2(-1.0, -1.0),
-                },
-                draw_2d::Vertex {
-                    a_pos: vec2(1.0, -1.0),
-                },
-                draw_2d::Vertex {
-                    a_pos: vec2(1.0, 1.0),
-                },
-                draw_2d::Vertex {
-                    a_pos: vec2(-1.0, 1.0),
-                },
-            ],
-        );
-        let framebuffer_size = framebuffer.size();
-        let window_size = self.geng.window().size();
-
-        ugli::draw(
-            framebuffer,
-            &shader_render.shader,
-            ugli::DrawMode::TriangleFan,
-            &quad,
-            (
-                ugli::uniforms! {
-                    u_time: game_time,
-                    u_unit_position: vec2(Coord::ZERO, Coord::ZERO).map(|x| x.as_f32()),
-                    u_window_size: window_size,
-                },
-                geng::camera2d_uniforms(&self.camera, framebuffer_size.map(|x| x as f32)),
-                &shader_render.parameters,
-            ),
-            ugli::DrawParameters {
-                blend_mode: Some(default()),
-                ..default()
-            },
-        );
-    }
-}
-
-impl UnitRender {
-    pub fn new(geng: &Geng, assets: &Rc<Assets>) -> Self {
-        Self {
-            geng: geng.clone(),
-            assets: assets.clone(),
-        }
-    }
-
-    pub fn draw_unit(
-        &self,
-        unit: &Unit,
-        template: &UnitTemplate,
-        model: Option<&Model>,
-        game_time: f32,
-        camera: &geng::Camera2d,
-        framebuffer: &mut ugli::Framebuffer,
-    ) {
-        let render_mode = &self.assets.get_render(&unit.render); // TODO: move this into to an earlier phase perhaps
-        let spawn_scale = match unit.spawn_animation_time_left {
-            Some(time) if template.spawn_animation_time > Time::new(0.0) => {
-                1.0 - (time / template.spawn_animation_time).as_f32()
-            }
-            _ => 1.0,
-        };
-        let attack_scale = match &unit.action_state {
-            ActionState::Start { time, .. } => {
-                1.0 - 0.25 * (*time / unit.action.animation_delay).as_f32()
-            }
-            _ => 1.0,
-        };
-
-        match render_mode {
-            RenderMode::Circle { color } => {
-                self.geng.draw_2d(
-                    framebuffer,
-                    camera,
-                    &draw_2d::Ellipse::circle(
-                        unit.position.map(|x| x.as_f32()),
-                        unit.stats.radius.as_f32() * attack_scale * spawn_scale,
-                        {
-                            let mut color = *color;
-                            // TODO: reimplement
-                            // if unit
-                            //     .all_statuses
-                            //     .iter()
-                            //     .any(|status| status.r#type() == StatusType::Freeze)
-                            // {
-                            //     color = Color::CYAN;
-                            // }
-                            // if unit
-                            //     .all_statuses
-                            //     .iter()
-                            //     .any(|status| matches!(status, StatusOld::Slow { .. }))
-                            // {
-                            //     color = Color::GRAY;
-                            // }
-                            color
-                        },
-                    ),
-                );
-            }
-            RenderMode::Texture { texture } => {
-                self.geng.draw_2d(
-                    framebuffer,
-                    camera,
-                    &draw_2d::TexturedQuad::unit(&**texture)
-                        .scale_uniform(unit.stats.radius.as_f32() * attack_scale * spawn_scale)
-                        .translate(unit.position.map(|x| x.as_f32())),
-                );
-            }
-            RenderMode::Shader {
-                program,
-                parameters,
-                vertices,
-                ..
-            } => {
-                let vert_count = *vertices;
-                let mut vertices = vec![draw_2d::Vertex {
-                    a_pos: vec2(0.0, -1.0),
-                }];
-                for i in 0..vert_count {
-                    vertices.push(draw_2d::Vertex {
-                        a_pos: vec2((i as f32 / vert_count as f32) * 2.0 - 1.0, 1.0),
-                    });
-                    vertices.push(draw_2d::Vertex {
-                        a_pos: vec2(((i + 1) as f32 / vert_count as f32) * 2.0 - 1.0, -1.0),
-                    });
-                }
-
-                vertices.push(draw_2d::Vertex {
-                    a_pos: vec2(1.0, 1.0),
-                });
-
-                let quad = ugli::VertexBuffer::new_dynamic(self.geng.ugli(), vertices);
-                let framebuffer_size = framebuffer.size();
-
-                let mut clans: Vec<Clan> = unit.clans.iter().copied().collect();
-                let clan_colors: Vec<Color<f32>> = clans
-                    .iter()
-                    .map(|clan| self.assets.options.clan_colors[clan])
-                    .collect();
-
-                let (action_time, target) = match &unit.action_state {
-                    ActionState::Start { time, target } => (
-                        (*time / unit.action.animation_delay).as_f32(),
-                        model
-                            .and_then(|model| model.units.get(&target))
-                            .map(|unit| unit),
-                    ),
-                    _ => (0.0, None),
-                };
-
-                let target_dir = target
-                    .map_or(Vec2::ZERO, |target| {
-                        (target.position - unit.position).normalize_or_zero()
-                    })
-                    .map(|x| x.as_f32());
-
-                let mut is_ability_ready: f32 = 0.0; // TODO: rewrite please
-                if let Some(ability) = &template.ability {
-                    is_ability_ready = match unit.ability_cooldown {
-                        Some(time) if time > Time::new(0.0) => 0.0,
-                        _ => 1.0,
-                    };
-                }
-
-                // Actual render
-                let texture_position = AABB::point(unit.position.map(|x| x.as_f32()))
-                    .extend_uniform(unit.stats.radius.as_f32() * 2.0); // TODO: configuring?
-                let texture_size =
-                    (texture_position.height() * framebuffer.size().y as f32 / camera.fov * 2.0)
-                        .max(1.0) as usize;
-                let texture_size = vec2(texture_size, texture_size);
-                let texture_camera = geng::Camera2d {
-                    center: texture_position.center(),
-                    rotation: 0.0,
-                    fov: texture_position.height(),
-                };
-                let uniforms = (
-                    ugli::uniforms! {
-                        u_time: game_time,
-                        u_unit_position: unit.position.map(|x| x.as_f32()),
-                        u_unit_radius: unit.stats.radius.as_f32(),
-                        u_spawn: spawn_scale,
-                        u_action: action_time,
-                        u_cooldown: unit.action.cooldown.as_f32(),
-                        u_animation_delay: unit.action.animation_delay.as_f32(),
-                        u_face_dir: unit.face_dir.map(|x| x.as_f32()),
-                        u_random: unit.random_number.as_f32(),
-                        u_action_time: unit.last_action_time.as_f32(),
-                        u_injure_time: unit.last_injure_time.as_f32(),
-                        u_clan_color_1: clan_colors.get(0).copied().unwrap_or(Color::WHITE),
-                        u_clan_color_2: clan_colors.get(1).copied().unwrap_or(Color::WHITE),
-                        u_clan_color_3: clan_colors.get(2).copied().unwrap_or(Color::WHITE),
-                        u_clan_count: clan_colors.len(),
-                        u_ability_ready: is_ability_ready,
-                        u_health: unit.stats.health.as_f32() / unit.stats.max_hp.as_f32(),
-                    },
-                    geng::camera2d_uniforms(&texture_camera, texture_size.map(|x| x as f32)),
-                    parameters,
-                );
-
-                let mut texture = ugli::Texture::new_uninitialized(self.geng.ugli(), texture_size);
-                {
-                    let mut framebuffer = ugli::Framebuffer::new_color(
-                        self.geng.ugli(),
-                        ugli::ColorAttachment::Texture(&mut texture),
-                    );
-                    let framebuffer = &mut framebuffer;
-                    ugli::clear(framebuffer, Some(Color::TRANSPARENT_WHITE), None);
-                    ugli::draw(
-                        framebuffer,
-                        program,
-                        ugli::DrawMode::TriangleStrip,
-                        &quad,
-                        &uniforms,
-                        ugli::DrawParameters {
-                            // blend_mode: Some(default()),
-                            ..default()
-                        },
-                    );
-                }
-
-                let mut statuses: Vec<_> = unit
-                    .all_statuses
-                    .iter()
-                    .filter_map(|status| {
-                        self.assets
-                            .statuses
-                            .get(&status.status.name)
-                            .and_then(|config| config.render.as_ref())
-                            .map(|render| {
-                                (
-                                    self.assets.get_status_render(render),
-                                    status.time,
-                                    status.status.duration,
-                                )
-                            })
-                    })
-                    .collect();
-                let status_count = statuses.len();
-                for (
-                    status_index,
-                    (
-                        ShaderConfig {
-                            shader: program,
-                            parameters,
-                        },
-                        status_time,
-                        status_duration,
-                    ),
-                ) in statuses.into_iter().enumerate()
-                {
-                    let mut new_texture =
-                        ugli::Texture::new_uninitialized(self.geng.ugli(), texture_size);
-                    {
-                        let mut framebuffer = ugli::Framebuffer::new_color(
-                            self.geng.ugli(),
-                            ugli::ColorAttachment::Texture(&mut new_texture),
-                        );
-                        let framebuffer = &mut framebuffer;
-                        let status_time = match status_time {
-                            Some(status_time) => status_time,
-                            None => r32(0.0),
-                        };
-                        let status_duration = match status_duration {
-                            Some(status_duration) => status_duration,
-                            None => r32(0.0),
-                        };
-                        ugli::clear(framebuffer, Some(Color::TRANSPARENT_WHITE), None);
-                        ugli::draw(
-                            framebuffer,
-                            &*program,
-                            ugli::DrawMode::TriangleStrip,
-                            &quad,
-                            (
-                                &uniforms,
-                                ugli::uniforms! {
-                                    u_previous_texture: &texture,
-                                    u_status_count: status_count,
-                                    u_status_index: status_index,
-                                    u_status_time: status_time.as_f32(),
-                                    u_status_duration: status_duration.as_f32(),
-                                    u_time: game_time,
-                                },
-                                parameters,
-                            ),
-                            ugli::DrawParameters {
-                                // blend_mode: Some(default()),
-                                ..default()
-                            },
-                        );
-                    }
-                    texture = new_texture;
-                }
-                self.geng.draw_2d(
-                    framebuffer,
-                    camera,
-                    &draw_2d::TexturedQuad::new(texture_position, texture),
-                );
-            }
-        }
-    }
-=======
->>>>>>> fbcfec10
 }