--- conflicted
+++ resolved
@@ -7,13 +7,8 @@
 use geng::MouseButton;
 use unit_card::*;
 
-<<<<<<< HEAD
-const MAX_PARTY: usize = 7;
-const MAX_INVENTORY: usize = 5;
-=======
 const MAX_PARTY: usize = 6;
-const MAX_INVENTORY: usize = 10;
->>>>>>> f5f22ea5
+const MAX_INVENTORY: usize = 7;
 const UNIT_COST: Money = 3;
 const UNIT_SELL_COST: Money = 1;
 const REROLL_COST: Money = 1;
