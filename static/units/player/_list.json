[
    "experimenter",
    "sniper",
    "rogue",
    "ranger",
    "ice_breaker",
    "frozen_blade",
    "chill_knight",
    "ice_archer",
    "murmillo",
    "cold_detector",
    "tank",
    "cryonist",
    "egg_collector",
    "dracula",
    "dr_acula",
    "lifestealer",
    "healer",
    "lifedrainer",
    "devourer",
    "hedgehog",
    "spirit_breaker",
    "glave_thrower",
<<<<<<< HEAD
    "dark_knight"
=======
    "double_arrow",
    "guardian"
>>>>>>> 55131d4e
]<|MERGE_RESOLUTION|>--- conflicted
+++ resolved
@@ -21,10 +21,7 @@
     "hedgehog",
     "spirit_breaker",
     "glave_thrower",
-<<<<<<< HEAD
-    "dark_knight"
-=======
+    "dark_knight",
     "double_arrow",
     "guardian"
->>>>>>> 55131d4e
 ]