[package]
name = "arena-of-ideas"
version = "0.1.0"
edition = "2021"

[dependencies]
geng = { git = "https://github.com/kuviman/geng" }
serde = "1"
resvg = "0.22"
usvg = "0.22"
tiny-skia = "0.6"
<<<<<<< HEAD
notify = "4.0.17" # File watch
=======
regex = "1.5.6"
>>>>>>> 6997ca3e
<|MERGE_RESOLUTION|>--- conflicted
+++ resolved
@@ -9,8 +9,5 @@
 resvg = "0.22"
 usvg = "0.22"
 tiny-skia = "0.6"
-<<<<<<< HEAD
 notify = "4.0.17" # File watch
-=======
-regex = "1.5.6"
->>>>>>> 6997ca3e
+regex = "1.5.6"